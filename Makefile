PACKAGE         ?= lasp
VERSION         ?= $(shell git describe --tags)
BASE_DIR         = $(shell pwd)
ERLANG_BIN       = $(shell dirname $(shell which erl))
REBAR            = $(shell pwd)/rebar3
MAKE						 = make

.PHONY: rel deps test plots dcos logs fpm

all: compile

##
## Compilation targets
##

compile:
	$(REBAR) compile

clean: packageclean
	$(REBAR) clean

packageclean:
	rm -fr *.deb
	rm -fr *.tar.gz

##
## Test targets
##

kill:
	pkill -9 beam.smp; \
	pkill -9 epmd; \
	exit 0

check: kill test xref dialyzer

test: ct eunit ad-counter-simulations game-tournament-simulations

lint:
	${REBAR} as lint lint

eunit:
	${REBAR} eunit

ct:
	${REBAR} ct --suite=lasp_SUITE

ad-counter-simulations: client-server-ad-counter-simulation peer-to-peer-ad-counter-simulation ad-counter-overcounting ad-counter-partition-overcounting
game-tournament-simulations: client-server-game-tournament-simulation peer-to-peer-game-tournament-simulation

peer-to-peer-ad-counter-simulation:
	${REBAR} ct --suite=lasp_peer_to_peer_advertisement_counter_SUITE

client-server-ad-counter-simulation:
	${REBAR} ct --suite=lasp_client_server_advertisement_counter_SUITE

ad-counter-overcounting:
	#${REBAR} ct --suite=lasp_advertisement_counter_overcounting_SUITE

ad-counter-partition-overcounting:
	${REBAR} ct --suite=lasp_advertisement_counter_partition_overcounting_SUITE

peer-to-peer-game-tournament-simulation:
	${REBAR} ct --suite=lasp_peer_to_peer_game_tournament_SUITE

client-server-game-tournament-simulation:
	${REBAR} ct --suite=lasp_client_server_game_tournament_SUITE

peer-to-peer-throughput-simulation:
	${REBAR} ct --suite=lasp_peer_to_peer_throughput_SUITE

client-server-throughput-simulation:
	${REBAR} ct --suite=lasp_client_server_throughput_SUITE

client-server-divergence-simulation:
	${REBAR} as test ct --suite=lasp_client_server_divergence_SUITE

##
## Release targets
##

rel:
	${REBAR} as exp release

stage:
	${REBAR} as exp release -d

##
## Packaging targets
##

fpm:
	gem install --no-ri --no-rdoc fpm

package: rel fpm
	fpm -s dir -t deb -n $(PACKAGE) -v $(VERSION) \
		--deb-user $(PACKAGE) \
		--deb-group $(PACKAGE) \
		--before-install=rel/before-install \
		_build/exp/rel/$(PACKAGE)=/opt/ \
		rel/init=/etc/init.d/$(PACKAGE) \
		rel/var/lib/$(PACKAGE)/=/var/lib/$(PACKAGE)/ \
		rel/var/log/$(PACKAGE)/=/var/log/$(PACKAGE)/ \
		rel/etc/$(PACKAGE)/$(PACKAGE).config=/etc/$(PACKAGE)/$(PACKAGE).config \
		rel/etc/default/$(PACKAGE)=/etc/default/$(PACKAGE)

package_cloud: package
	docker build -f Dockerfiles/packager -t cmeiklejohn/packager .
	docker run -i -t -v ~/.packagecloud:/root/.packagecloud cmeiklejohn/packager

cut:
	${REBAR} as package hex cut

publish:
	${REBAR} as package hex publish

shell:
	${REBAR} shell --apps lasp --name lasp@localhost

##
## Evaluation related targets
##
plots:
	pkill -9 beam.smp; \
	  clear; \
		rm -rf priv/lager/ priv/evaluation; \
		(cd priv/ && git clone https://github.com/lasp-lang/evaluation); \
		./rebar3 ct --readable=false --suite=test/lasp_peer_to_peer_advertisement_counter_SUITE; \
		./rebar3 ct --readable=false --suite=test/lasp_client_server_advertisement_counter_SUITE; \
		cd priv/evaluation && make plots

div:
	pkill -9 beam.smp; \
		clear; \
		./rebar3 ct --readable=false --suite=test/lasp_advertisement_counter_overcounting_SUITE

part-div:
	pkill -9 beam.smp; \
		clear; \
		./rebar3 ct --readable=false --suite=test/lasp_advertisement_counter_partition_overcounting_SUITE

tail-logs:
	tail -F priv/lager/*/*/log/*.log

logs:
	cat priv/lager/*/*/log/*.log
<<<<<<< HEAD
=======

tail-logs:
	tail -F priv/lager/*/*/log/*.log
>>>>>>> d4807eed

DIALYZER_APPS = kernel stdlib erts sasl eunit syntax_tools compiler crypto

crdt-tutorial: stage
	tmux -f tmux.conf kill-server; tmux -f tmux.conf start-server; tmux -f tmux.conf attach -d -t lasp

include tools.mk<|MERGE_RESOLUTION|>--- conflicted
+++ resolved
@@ -144,12 +144,6 @@
 
 logs:
 	cat priv/lager/*/*/log/*.log
-<<<<<<< HEAD
-=======
-
-tail-logs:
-	tail -F priv/lager/*/*/log/*.log
->>>>>>> d4807eed
 
 DIALYZER_APPS = kernel stdlib erts sasl eunit syntax_tools compiler crypto
 
