{deps, [
    {lager, "3.2.1"},
    {sext, "1.4.0"},
    {jsx, "2.8.0"},
    {mochiweb, "2.12.2"},
    {ranch, "1.2.1"},
    {erlcloud, "2.0.4"},

    {webmachine, {git, "https://github.com/webmachine/webmachine.git", {tag, "master"}}},
    {plumtree, {git, "https://github.com/lasp-lang/plumtree", {tag, "master"}}},
    {partisan, {git, "https://github.com/lasp-lang/partisan", {tag, "master"}}},
    {types, {git, "https://github.com/lasp-lang/types", {tag, "master"}}},
    {time_compat, {git, "https://github.com/lasp-lang/time_compat.git", {tag, "0.0.2"}}},
    {rand_compat, {git, "https://github.com/lasp-lang/rand_compat.git", {tag, "master"}}},
    {lasp_support, {git, "https://github.com/lasp-lang/lasp_support.git", {tag, "0.0.2"}}},
    {gb_trees_ext, {git, "https://github.com/lasp-lang/gb_trees_ext.git", {tag, "0.0.2"}}},
    {gen_flow, {git, "https://github.com/lasp-lang/gen_flow.git", {tag, "master"}}},
<<<<<<< HEAD
    {types, {git, "https://github.com/lasp-lang/types.git", {tag, "master"}}},
    {webmachine, {git, "https://github.com/webmachine/webmachine.git", {tag, "master"}}},
    {jsx, {git, "https://github.com/talentdeficit/jsx.git", {tag, "master"}}},
    {mochiweb, {git, "https://github.com/mochi/mochiweb.git", {tag, "v2.12.2"}}},
    {erlcloud, {git, "https://github.com/erlcloud/erlcloud.git", {tag, "master"}}}
=======
    {types, {git, "https://github.com/lasp-lang/types.git", {tag, "master"}}}
>>>>>>> 491ec58a
]}.

%% leex options
{xrl_opts, []}.
%% leex files to compile first
{xrl_first_files, ["src/lasp_sql_lexer.xrl"]}.

%% yecc options
{yrl_opts, []}.
%% yecc files to compile first
{yrl_first_files, ["src/lasp_sql_parser.yrl"]}.

{cover_enabled, true}.

{erl_opts, [debug_info,
            warnings_as_errors,
            {platform_define, "^[0-9]+", namespaced_types},
            {parse_transform, lager_transform}]}.
{eunit_opts, [verbose, {report,{eunit_surefire,[{dir,"."}]}}]}.
{edoc_opts, [{preprocess, true}]}.

{xref_checks, []}.
{xref_queries, [{"(XC - UC) || (XU - X - B - \"(dtrace)\" : Mod)", []}]}.

{profiles, [
    {auto,  [
        {plugins, [rebar3_auto]}
    ]},
    {package,  [
        {plugins, [rebar3_hex]}
    ]},
    {lint,  [
        {plugins, [rebar3_lint]}
    ]},
    {docs, [
        {deps, [edown]}
    ]}
]}.

{overrides,
  [{override, sext, [{{deps,default}, []}]}
]}.

{elvis,
 [#{dirs => ["src"],
       filter => "*.erl",
       ignore => [lasp_sql_lexer, lasp_sql_parser],
       rules => [
                 %% {elvis_style, line_length,
                 %%  #{ignore => [],
                 %%    limit => 80,
                 %%    skip_comments => false}},
                 {elvis_style, no_tabs},
                 %% {elvis_style, no_trailing_whitespace},
                 {elvis_style, macro_names, #{ignore => []}},
                 %% {elvis_style, macro_module_names},
                 {elvis_style, operator_spaces, #{rules => [{right, ","},
                                                            {right, "++"},
                                                            {left, "++"}]}},
                 %% {elvis_style, nesting_level, #{level => 3}},
                 {elvis_style, god_modules,
                  #{limit => 25,
                    ignore => []}},
                 {elvis_style, no_if_expression},
                 %% {elvis_style, invalid_dynamic_call, #{ignore => []}},
                 %% {elvis_style, used_ignored_variable},
                 {elvis_style, no_behavior_info},
                 {
                   elvis_style,
                   module_naming_convention,
                   #{regex => "^[a-z]([a-z0-9]*_?)*(_SUITE)?$",
                     ignore => []}
                 },
                 %% {
                 %%   elvis_style,
                 %%   function_naming_convention,
                 %%   #{regex => "^([a-z][a-z0-9]*_?)*$"}
                 %% },
                 {elvis_style, state_record_and_type},
                 {elvis_style, no_spec_with_records}
                 %% {elvis_style, dont_repeat_yourself, #{min_complexity => 10}}
                 %% {elvis_style, no_debug_call, #{ignore => []}}
                ]
      },
     #{dirs => ["."],
       filter => "Makefile",
       rules => [{elvis_project, no_deps_master_erlang_mk, #{ignore => []}},
                 {elvis_project, protocol_for_deps_erlang_mk, #{ignore => []}}]
      },
     #{dirs => ["."],
       filter => "rebar.config",
       rules => [{elvis_project, no_deps_master_rebar, #{ignore => []}},
                 {elvis_project, protocol_for_deps_rebar, #{ignore => []}}]
      }
    ]
}.

{relx, [{release, {lasp, "0.0.5"}, [lasp, erlcloud]},
        {extended_start_script, true},

        {dev_mode, true},
        {include_erts, false},

        {sys_config, "config/sys.config"},
        {vm_args, "config/vm.args"},

        {overlay, [{mkdir, "log/sasl"},
                   {mkdir, "data/"},
                   {copy, "bin/env", "bin"},
                   {copy, "bin/ienv", "bin"}
                  ]}]}.<|MERGE_RESOLUTION|>--- conflicted
+++ resolved
@@ -15,15 +15,7 @@
     {lasp_support, {git, "https://github.com/lasp-lang/lasp_support.git", {tag, "0.0.2"}}},
     {gb_trees_ext, {git, "https://github.com/lasp-lang/gb_trees_ext.git", {tag, "0.0.2"}}},
     {gen_flow, {git, "https://github.com/lasp-lang/gen_flow.git", {tag, "master"}}},
-<<<<<<< HEAD
-    {types, {git, "https://github.com/lasp-lang/types.git", {tag, "master"}}},
-    {webmachine, {git, "https://github.com/webmachine/webmachine.git", {tag, "master"}}},
-    {jsx, {git, "https://github.com/talentdeficit/jsx.git", {tag, "master"}}},
-    {mochiweb, {git, "https://github.com/mochi/mochiweb.git", {tag, "v2.12.2"}}},
-    {erlcloud, {git, "https://github.com/erlcloud/erlcloud.git", {tag, "master"}}}
-=======
     {types, {git, "https://github.com/lasp-lang/types.git", {tag, "master"}}}
->>>>>>> 491ec58a
 ]}.
 
 %% leex options
