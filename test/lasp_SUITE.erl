%% -------------------------------------------------------------------
%%
%% Copyright (c) 2016 Christopher Meiklejohn.  All Rights Reserved.
%%
%% This file is provided to you under the Apache License,
%% Version 2.0 (the "License"); you may not use this file
%% except in compliance with the License.  You may obtain
%% a copy of the License at
%%
%%   http://www.apache.org/licenses/LICENSE-2.0
%%
%% Unless required by applicable law or agreed to in writing,
%% software distributed under the License is distributed on an
%% "AS IS" BASIS, WITHOUT WARRANTIES OR CONDITIONS OF ANY
%% KIND, either express or implied.  See the License for the
%% specific language governing permissions and limitations
%% under the License.
%%
%% -------------------------------------------------------------------
%%

-module(lasp_SUITE).
-author("Christopher Meiklejohn <christopher.meiklejohn@gmail.com>").

%% common_test callbacks
-export([%% suite/0,
         init_per_suite/1,
         end_per_suite/1,
         init_per_testcase/2,
         end_per_testcase/2,
         all/0]).

%% tests
-compile([export_all]).

-include_lib("common_test/include/ct.hrl").
-include_lib("eunit/include/eunit.hrl").
-include_lib("kernel/include/inet.hrl").

-define(PEER_SERVICE, partisan_hyparview_peer_service_manager).

%% ===================================================================
%% common_test callbacks
%% ===================================================================

init_per_suite(_Config) ->
    %% Start Lasp on the runner and enable instrumentation.
    lasp_support:start_runner(),

    _Config.

end_per_suite(_Config) ->
    %% Stop Lasp on the runner.
    lasp_support:stop_runner(),

    _Config.

init_per_testcase(Case, Config) ->
    ct:pal("Beginning case: ~p", [Case]),

    %% Runner must start and stop in between test runs as well, to
    %% ensure that we clear the membership list (otherwise, we could
    %% delete the data on disk, but this is cleaner.)
    lasp_support:start_runner(),

    Nodes = lasp_support:start_nodes(Case, Config),
    [{nodes, Nodes}|Config].

end_per_testcase(Case, Config) ->
    ct:pal("Case finished: ~p", [Case]),

    lasp_support:stop_nodes(Case, Config),

    %% Runner must start and stop in between test runs as well, to
    %% ensure that we clear the membership list (otherwise, we could
    %% delete the data on disk, but this is cleaner.)
    lasp_support:stop_runner().

all() ->
    [
     stream_test,
     query_test,
     ivar_test,
     orset_test,
     oorset_test,
     dynamic_ivar_test,
     monotonic_read_test,
     map_test,
     filter_test,
     union_test,
     product_test,
     intersection_test,
     membership_test
    ].

%% ===================================================================
%% tests
%% ===================================================================

-define(SET, orset).
-define(COUNTER, pncounter).

-define(ID, <<"myidentifier">>).

%% @doc Increment counter and test stream behaviour.
stream_test(_Config) ->
    %% Declare a variable.
    {ok, {C1, _, _, _}} = lasp:declare(?COUNTER),

    %% Stream results.
    Self = self(),
    Function = fun(V) ->
                       Self ! {ok, V}
               end,
    ?assertMatch(ok, lasp:stream(C1, Function)),

    %% Increment.
    ?assertMatch({ok, _}, lasp:update(C1, increment, a)),

    %% Wait for message.
    receive
        {ok, 1} ->
            ok
    after
        300 ->
            ct:fail(missing_first_message)
    end,

    %% Increment again.
    ?assertMatch({ok, _}, lasp:update(C1, increment, b)),

    %% Wait for message.
    receive
        {ok, 2} ->
            ok
    after
        300 ->
            ct:fail(missing_second_message)
    end.

%% @doc Test query functionality.
query_test(_Config) ->
    %% Declare a variable.
    {ok, {I1, _, _, _}} = lasp:declare(ivar),

    %% Change it's value.
    ?assertMatch({ok, _}, lasp:update(I1, {set, 2}, a)),

    %% Threshold read just to create a synchronization point for the
    %% value to change.
    {ok, _} = lasp:read(I1, {strict, undefined}),

    %% Query it.
    ?assertMatch({ok, 2}, lasp:query(I1)),

    ok.

%% @doc Single-assignment variable test.
ivar_test(_Config) ->
    %% Single-assignment variables.
    {ok, {I1, _, _, _}} = lasp:declare(ivar),
    {ok, {I2, _, _, _}} = lasp:declare(ivar),
    {ok, {I3, _, _, _}} = lasp:declare(ivar),

    V1 = 1,

    %% Attempt pre, and post- dataflow variable bind operations.
    ?assertMatch(ok, lasp:bind_to(I2, I1)),
    ?assertMatch({ok, _}, lasp:update(I1, {set, V1}, a)),
    ?assertMatch(ok, lasp:bind_to(I3, I1)),

    timer:sleep(4000),

    %% Verify the same value is contained by all.
    ?assertMatch({ok, {_, _, _, {_, V1}}}, lasp:read(I3, {strict, undefined})),
    ?assertMatch({ok, {_, _, _, {_, V1}}}, lasp:read(I2, {strict, undefined})),
    ?assertMatch({ok, {_, _, _, {_, V1}}}, lasp:read(I1, {strict, undefined})),

    ok.

%% @doc Map operation test.
map_test(_Config) ->
    %% Create initial set.
    {ok, {S1, _, _, _}} = lasp:declare(?SET),

    %% Add elements to initial set and update.
    ?assertMatch({ok, _}, lasp:update(S1, {add_all, [1,2,3]}, a)),

    %% Create second set.
    {ok, {S2, _, _, _}} = lasp:declare(?SET),

    %% Apply map.
    ?assertMatch(ok, lasp:map(S1, fun(X) -> X * 2 end, S2)),

    %% Wait.
    timer:sleep(4000),

    %% Bind again.
    ?assertMatch({ok, _}, lasp:update(S1, {add_all, [4,5,6]}, a)),

    %% Wait.
    timer:sleep(4000),

    %% Read resulting value.
    {ok, {_, _, _, S1V4}} = lasp:read(S1, {strict, undefined}),

    %% Read resulting value.
    {ok, {_, _, _, S2V1}} = lasp:read(S2, {strict, undefined}),

    ?assertEqual({ok, sets:from_list([1,2,3,4,5,6]), sets:from_list([2,4,6,8,10,12])},
                 {ok, lasp_type:query(?SET, S1V4), lasp_type:query(?SET, S2V1)}),

    ok.

%% @doc Filter operation test.
filter_test(_Config) ->
    %% Create initial set.
    {ok, {S1, _, _, _}} = lasp:declare(?SET),

    %% Add elements to initial set and update.
    ?assertMatch({ok, _}, lasp:update(S1, {add_all, [1,2,3]}, a)),

    %% Create second set.
    {ok, {S2, _, _, _}} = lasp:declare(?SET),

    %% Apply filter.
    ?assertMatch(ok, lasp:filter(S1, fun(X) -> X rem 2 == 0 end, S2)),

    %% Wait.
    timer:sleep(4000),

    %% Bind again.
    ?assertMatch({ok, _}, lasp:update(S1, {add_all, [4,5,6]}, a)),

    %% Wait.
    timer:sleep(4000),

    %% Read resulting value.
    {ok, {_, _, _, S1V4}} = lasp:read(S1, {strict, undefined}),

    %% Read resulting value.
    {ok, {_, _, _, S2V1}} = lasp:read(S2, {strict, undefined}),

    ?assertEqual({ok, sets:from_list([1,2,3,4,5,6]), sets:from_list([2,4,6])},
                 {ok, lasp_type:query(?SET, S1V4), lasp_type:query(?SET, S2V1)}),

    ok.

%% @doc Union operation test.
union_test(_Config) ->
    %% Create initial sets.
    {ok, {S1, _, _, _}} = lasp:declare(?SET),
    {ok, {S2, _, _, _}} = lasp:declare(?SET),

    %% Create output set.
    {ok, {S3, _, _, _}} = lasp:declare(?SET),

    %% Populate initial sets.
    ?assertMatch({ok, _}, lasp:update(S1, {add_all, [1,2,3]}, a)),
    ?assertMatch({ok, _}, lasp:update(S2, {add_all, [a,b,c]}, a)),

    %% Apply union.
    ?assertMatch(ok, lasp:union(S1, S2, S3)),

    %% Sleep.
    timer:sleep(400),

    %% Read union.
    {ok, {_, _, _, Union0}} = lasp:read(S3, undefined),

    %% Read union value.
    Union = lasp_type:query(?SET, Union0),

    ?assertEqual({ok, sets:from_list([1,2,3,a,b,c])}, {ok, Union}),

    ok.

%% @doc Intersection test.
intersection_test(_Config) ->
    %% Create initial sets.
    {ok, {S1, _, _, _}} = lasp:declare(?SET),
    {ok, {S2, _, _, _}} = lasp:declare(?SET),

    %% Create output set.
    {ok, {S3, _, _, _}} = lasp:declare(?SET),

    %% Populate initial sets.
    ?assertMatch({ok, _}, lasp:update(S1, {add_all, [1,2,3]}, a)),
    ?assertMatch({ok, _}, lasp:update(S2, {add_all, [a,b,3]}, a)),

    %% Apply intersection.
    ?assertMatch(ok, lasp:intersection(S1, S2, S3)),

    %% Sleep.
    timer:sleep(400),

    %% Read intersection.
    {ok, {_, _, _, Intersection0}} = lasp:read(S3, undefined),

    %% Read intersection value.
    Intersection = lasp_type:query(?SET, Intersection0),

    ?assertEqual({ok, sets:from_list([3])}, {ok, Intersection}),

    ok.

%% @doc Cartesian product test.
product_test(_Config) ->
    %% Create initial sets.
    {ok, {S1, _, _, _}} = lasp:declare(?SET),
    {ok, {S2, _, _, _}} = lasp:declare(?SET),

    %% Create output set.
    {ok, {S3, _, _, _}} = lasp:declare(?SET),

    %% Populate initial sets.
    ?assertMatch({ok, _}, lasp:update(S1, {add_all, [1,2,3]}, a)),
    ?assertMatch({ok, _}, lasp:update(S2, {add_all, [a,b,3]}, a)),

    %% Apply product.
    ?assertMatch(ok, lasp:product(S1, S2, S3)),

    %% Sleep.
    timer:sleep(400),

    %% Read product.
    {ok, {_, _, _, Product0}} = lasp:read(S3, undefined),

    %% Read product value.
    Product = lasp_type:query(?SET, Product0),

    ?assertEqual({ok,sets:from_list([{1,3},{1,a},{1,b},{2,3},{2,a},{2,b},{3,3},{3,a},{3,b}])}, {ok, Product}),

    ok.

%% @doc Monotonic read.
monotonic_read_test(_Config) ->
    %% Create new set-based CRDT.
    {ok, {SetId, _, _, _}} = lasp:declare(?SET),

    %% Determine my pid.
    Me = self(),

    %% Perform 4 binds, each an inflation.
    ?assertMatch({ok, _},
                 lasp:update(SetId, {add_all, [1]}, actor)),

    {ok, {_, _, _, V0}} = lasp:update(SetId, {add_all, [2]}, actor),

    ?assertMatch({ok, {_, _, _, _}},
                 lasp:update(SetId, {add_all, [3]}, actor)),

    %% Spawn fun which should block until lattice is strict inflation of
    %% V0.
    I1 = first_read,
    spawn(fun() -> Me ! {I1, lasp:read(SetId, {strict, V0})} end),

    %% Ensure we receive [1, 2, 3].
    Set1 = receive
        {I1, {ok, {_, _, _, X}}} ->
            lasp_type:query(?SET, X)
    end,

    %% Perform more inflations.
    {ok, {_, _, _, V1}} = lasp:update(SetId, {add_all, [4]}, actor),

    ?assertMatch({ok, _}, lasp:update(SetId, {add_all, [5]}, actor)),

    %% Spawn fun which should block until lattice is a strict inflation
    %% of V1.
    I2 = second_read,
    spawn(fun() -> Me ! {I2, lasp:read(SetId, {strict, V1})} end),

    %% Ensure we receive [1, 2, 3, 4].
    Set2 = receive
        {I2, {ok, {_, _, _, Y}}} ->
            lasp_type:query(?SET, Y)
    end,

    ?assertEqual({sets:from_list([1,2,3]), sets:from_list([1,2,3,4,5])},
                 {Set1, Set2}),

    ok.

%% @doc Dynamic variable test.
dynamic_ivar_test(Config) ->
    [Node1, Node2 | _Nodes] = proplists:get_value(nodes, Config),

    %% Setup a dynamic variable.
    {ok, {Id, _, _, Value}} = rpc:call(Node1, lasp, declare_dynamic,
                                       [?ID, ivar]),

    %% Now, the following action should be idempotent.
    {ok, {Id, _, _, Value}} = rpc:call(Node2, lasp, declare_dynamic,
                                       [?ID, ivar]),

    %% Bind node 1's name to the value on node 1: this should not
    %% trigger a broadcast message because the variable is dynamic.
    ?assertMatch({ok, {Id, _, _, {_, Node1}}},
                 rpc:call(Node1, lasp, bind, [{?ID, ivar}, {state_ivar, Node1}])),

    %% Bind node 2's name to the value on node 2: this should not
    %% trigger a broadcast message because the variable is dynamic.
    ?assertMatch({ok, {Id, _, _, {_, Node2}}},
                 rpc:call(Node2, lasp, bind, [{?ID, ivar}, {state_ivar, Node2}])),

    %% Verify variable has the correct value.
    {ok, Node1} = rpc:call(Node1, lasp, query, [{?ID, ivar}]),

    %% Verify variable has the correct value.
    {ok, Node2} = rpc:call(Node2, lasp, query, [{?ID, ivar}]),

    ok.

%% @doc Test of the orset.
orset_test(_Config) ->
    {ok, {L1, _, _, _}} = lasp:declare(?SET),
    {ok, {L2, _, _, _}} = lasp:declare(?SET),
    {ok, {L3, _, _, _}} = lasp:declare(?SET),

    %% Attempt pre, and post- dataflow variable bind operations.
    ?assertMatch(ok, lasp:bind_to(L2, L1)),
    {ok, {_, _, _, S2}} = lasp:update(L1, {add, 1}, a),
    ?assertMatch(ok, lasp:bind_to(L3, L1)),

    timer:sleep(4000),

    %% Verify the same value is contained by all.
    {ok, {_, _, _, S1}} = lasp:read(L3, {strict, undefined}),
    {ok, {_, _, _, S1}} = lasp:read(L2, {strict, undefined}),
    {ok, {_, _, _, S1}} = lasp:read(L1, {strict, undefined}),

    Self = self(),

    spawn_link(fun() ->
                  {ok, _} = lasp:wait_needed(L1, {strict, S1}),
                  Self ! threshold_met
               end),

    ?assertMatch({ok, _}, lasp:bind(L1, S2)),

    timer:sleep(4000),

    %% Verify the same value is contained by all.
    {ok, {_, _, _, S2L3}} = lasp:read(L3, {strict, undefined}),
    ?assertEqual(S2L3, lasp_type:merge(?SET, S2, S2L3)),
    {ok, {_, _, _, S2L2}} = lasp:read(L2, {strict, undefined}),
    ?assertEqual(S2L2, lasp_type:merge(?SET, S2, S2L2)),
    {ok, {_, _, _, S2L1}} = lasp:read(L1, {strict, undefined}),
    ?assertEqual(S2L1, lasp_type:merge(?SET, S2, S2L1)),

    %% Read at the S2 threshold level.
    {ok, {_, _, _, _}} = lasp:read(L1, S2),

    %% Wait for wait_needed to unblock.
    receive
        threshold_met ->
            ok
    end,

    {ok, {L5, _, _, _}} = lasp:declare(?SET),
    {ok, {L6, _, _, _}} = lasp:declare(?SET),

    spawn_link(fun() ->
                {ok, _} = lasp:read_any([{L5, {strict, undefined}}, {L6, {strict, undefined}}]),
                Self ! read_any
        end),

    {ok, _} = lasp:update(L5, {add, 1}, a),

    receive
        read_any ->
            ok
    end,

    ok.

<<<<<<< HEAD
%% @doc Membership test.
membership_test(Config) ->
    Nodes = proplists:get_value(nodes, Config),
    lager:info("Nodes: ~p", [Nodes]),
    Sorted = lists:usort(Nodes),

    lager:info("Waiting for cluster to stabilize."),
    timer:sleep(10000),

    lists:foreach(fun(Node) ->
                        {ok, {state, _Myself, Active, Passive, _, _, _}} = rpc:call(Node, ?PEER_SERVICE, state, []),

                        case lists:usort([Name || {Name, _, _} <- sets:to_list(Active)]) of
                            Sorted ->
                                ok;
                            _ ->
                                ct:fail("Incorrect nodes!")
                        end,

                        case sets:to_list(Passive) of
                            [] ->
                                ok;
                            _ ->
                                ct:fail("Incorrect nodes!")
                        end
                  end, Nodes),
=======
%% @doc Test of the optimised orset.
oorset_test(_Config) ->
    {ok, {L1, _, _, _}} = lasp:declare(oorset),
    {ok, {L2, _, _, _}} = lasp:declare(oorset),
    {ok, {L3, _, _, _}} = lasp:declare(oorset),

    %% Attempt pre, and post- dataflow variable bind operations.
    ?assertMatch(ok, lasp:bind_to(L2, L1)),
    {ok, {_, _, _, S2}} = lasp:update(L1, {add, 1}, a),
    ?assertMatch(ok, lasp:bind_to(L3, L1)),

    timer:sleep(4000),

    %% Verify the same value is contained by all.
    {ok, {_, _, _, S1}} = lasp:read(L3, {strict, undefined}),
    {ok, {_, _, _, S1}} = lasp:read(L2, {strict, undefined}),
    {ok, {_, _, _, S1}} = lasp:read(L1, {strict, undefined}),

    Self = self(),

    spawn_link(fun() ->
                  {ok, _} = lasp:wait_needed(L1, {strict, S1}),
                  Self ! threshold_met
               end),

    ?assertMatch({ok, _}, lasp:bind(L1, S2)),

    timer:sleep(4000),

    %% Verify the same value is contained by all.
    {ok, {_, _, _, S2L3}} = lasp:read(L3, {strict, undefined}),
    ?assertEqual(S2L3, lasp_type:merge(oorset, S2, S2L3)),
    {ok, {_, _, _, S2L2}} = lasp:read(L2, {strict, undefined}),
    ?assertEqual(S2L2, lasp_type:merge(oorset, S2, S2L2)),
    {ok, {_, _, _, S2L1}} = lasp:read(L1, {strict, undefined}),
    ?assertEqual(S2L1, lasp_type:merge(oorset, S2, S2L1)),

    %% Read at the S2 threshold level.
    {ok, {_, _, _, _}} = lasp:read(L1, S2),

    %% Wait for wait_needed to unblock.
    receive
        threshold_met ->
            ok
    end,

    {ok, {L5, _, _, _}} = lasp:declare(oorset),
    {ok, {L6, _, _, _}} = lasp:declare(oorset),

    spawn_link(fun() ->
                {ok, _} = lasp:read_any([{L5, {strict, undefined}}, {L6, {strict, undefined}}]),
                Self ! read_any
        end),

    {ok, _} = lasp:update(L5, {add, 1}, a),

    receive
        read_any ->
            ok
    end,
>>>>>>> 94b736a0

    ok.<|MERGE_RESOLUTION|>--- conflicted
+++ resolved
@@ -475,7 +475,6 @@
 
     ok.
 
-<<<<<<< HEAD
 %% @doc Membership test.
 membership_test(Config) ->
     Nodes = proplists:get_value(nodes, Config),
@@ -502,7 +501,9 @@
                                 ct:fail("Incorrect nodes!")
                         end
                   end, Nodes),
-=======
+
+    ok.
+
 %% @doc Test of the optimised orset.
 oorset_test(_Config) ->
     {ok, {L1, _, _, _}} = lasp:declare(oorset),
@@ -562,7 +563,4 @@
     receive
         read_any ->
             ok
-    end,
->>>>>>> 94b736a0
-
-    ok.+    end.