--- conflicted
+++ resolved
@@ -104,11 +104,7 @@
 sleep 2
 
 echo ">>> Adding lasp-server to Marathon"
-<<<<<<< HEAD
 curl -s -k -H "Authorization: token=$TOKEN" -H 'Content-type: application/json' -X POST -d @lasp-server.json "$DCOS/service/marathon/v2/apps?force=true" > /dev/null
-=======
-curl -s -k -H "Authorization: token=$TOKEN" -H 'Content-type: application/json' -X POST -d @lasp-server.json $DCOS/service/marathon/v2/apps > /dev/null
->>>>>>> 6067f783
 sleep 10
 
 cat <<EOF > lasp-client.json
@@ -124,15 +120,7 @@
   "container": {
     "type": "DOCKER",
     "docker": {
-<<<<<<< HEAD
-<<<<<<< 6c3aecc7db2b955cf8c7fc35bbb4a88ca9a5b402
-      "image": "cmeiklejohn/lasp-dcos",
-=======
       "image": "cmeiklejohn/lasp-hyparview-dcos",
->>>>>>> Switch container.
-=======
-      "image": "cmeiklejohn/lasp-hyparview-dcos",
->>>>>>> 6067f783
       "network": "HOST",
       "forcePullImage": true,
       "parameters": [
@@ -181,9 +169,5 @@
 sleep 2
 
 echo ">>> Adding lasp-client to Marathon"
-<<<<<<< HEAD
 curl -s -k -H "Authorization: token=$TOKEN" -H 'Content-type: application/json' -X POST -d @lasp-client.json "$DCOS/service/marathon/v2/apps?force=true" > /dev/null
-=======
-curl -s -k -H "Authorization: token=$TOKEN" -H 'Content-type: application/json' -X POST -d @lasp-client.json $DCOS/service/marathon/v2/apps > /dev/null
->>>>>>> 6067f783
 sleep 10